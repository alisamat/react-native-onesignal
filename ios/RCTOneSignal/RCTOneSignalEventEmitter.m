#import "RCTOneSignalEventEmitter.h"
#if __has_include(<OneSignal/OneSignal.h>)
#import <OneSignal/OneSignal.h>
#else
#import "OneSignal.h"
#endif

#import "RCTOneSignal.h"

#pragma GCC diagnostic push
#pragma GCC diagnostic ignored "-Wdeprecated-declarations"


@implementation RCTOneSignalEventEmitter {
    BOOL _hasListeners;
    BOOL _hasSetSubscriptionObserver;
    BOOL _hasSetPermissionObserver;
    BOOL _hasSetEmailSubscriptionObserver;
    NSMutableDictionary* _notificationCompletionCache;
    NSMutableDictionary* _receivedNotificationCache;
}

static BOOL _didStartObserving = false;

+ (BOOL)hasSetBridge {
    return _didStartObserving;
}

+(BOOL)requiresMainQueueSetup {
    return YES;
}

/*
     This class acts as the module & event emitter
     It is initialized automatically by React-Native
     This subclass handles communication between the SDK and JavaScript
*/

RCT_EXPORT_MODULE(RCTOneSignal)

#pragma mark RCTEventEmitter Subclass Methods

-(instancetype)init {
    if (self = [super init]) {
        [OneSignal onesignalLog:ONE_S_LL_VERBOSE message:@"Initialized RCTOneSignalEventEmitter"];
        _notificationCompletionCache = [NSMutableDictionary new];
        _receivedNotificationCache = [NSMutableDictionary new];

        for (NSString *eventName in [self supportedEvents])
            [[NSNotificationCenter defaultCenter] addObserver:self selector:@selector(emitEvent:) name:eventName object:nil];
    }

    return self;
}

-(void)startObserving {
    _hasListeners = true;
    [OneSignal onesignalLog:ONE_S_LL_VERBOSE message:@"RCTOneSignalEventEmitter did start observing"];

    [[NSNotificationCenter defaultCenter] postNotificationName:@"didSetBridge" object:nil];

    _didStartObserving = true;
}

-(void)stopObserving {
    _hasListeners = false;
    [OneSignal onesignalLog:ONE_S_LL_VERBOSE message:@"RCTOneSignalEventEmitter did stop observing"];
}

-(NSArray<NSString *> *)supportedEvents {
    NSMutableArray *events = [NSMutableArray new];

    for (int i = 0; i < OSNotificationEventTypesArray.count; i++)
        [events addObject:OSEventString(i)];

    return events;
}


#pragma mark Send Event Methods

- (void)emitEvent:(NSNotification *)notification {
    if (!_hasListeners) {
        [OneSignal onesignalLog:ONE_S_LL_WARN message:[NSString stringWithFormat:@"Attempted to send an event (%@) when no listeners were set.", notification.name]];
        return;
    }

    [self sendEventWithName:notification.name body:notification.userInfo];
}

+ (void)sendEventWithName:(NSString *)name withBody:(NSDictionary *)body {
    [[NSNotificationCenter defaultCenter] postNotificationName:name object:nil userInfo:body];
}


#pragma mark Exported Methods

RCT_EXPORT_METHOD(addPermissionObserver) {
    if (!_hasSetPermissionObserver) {
        [OneSignal addPermissionObserver:[RCTOneSignal sharedInstance]];
        _hasSetPermissionObserver = true;
    }
}

RCT_EXPORT_METHOD(addSubscriptionObserver) {
    if (!_hasSetSubscriptionObserver) {
        [OneSignal addSubscriptionObserver:[RCTOneSignal sharedInstance]];
        _hasSetSubscriptionObserver = true;
    }
}

RCT_EXPORT_METHOD(addEmailSubscriptionObserver) {
    if (!_hasSetEmailSubscriptionObserver) {
        [OneSignal addEmailSubscriptionObserver:[RCTOneSignal sharedInstance]];
        _hasSetEmailSubscriptionObserver = true;
    }
}

RCT_EXPORT_METHOD(setRequiresUserPrivacyConsent:(BOOL)required) {
    [OneSignal setRequiresUserPrivacyConsent:required];
}

RCT_EXPORT_METHOD(provideUserConsent:(BOOL)granted) {
    dispatch_async(dispatch_get_main_queue(), ^{
        [OneSignal consentGranted:granted];
    });
}

RCT_REMAP_METHOD(userProvidedPrivacyConsent, resolver: (RCTPromiseResolveBlock)resolve
                 rejecter:(RCTPromiseRejectBlock)reject) {
    resolve(@(!OneSignal.requiresUserPrivacyConsent));
}

RCT_EXPORT_METHOD(setAppId:(NSString* _Nonnull)newAppId) {
    [OneSignal setAppId:newAppId];
}

RCT_EXPORT_METHOD(promptForPushNotificationPermissions:(RCTResponseSenderBlock)callback) {
    [OneSignal promptForPushNotificationsWithUserResponse:^(BOOL accepted) {
        callback(@[@(accepted)]);
    }];
}

RCT_EXPORT_METHOD(requestPermissions:(NSDictionary *)permissions) {
    if (RCTRunningInAppExtension()) {
        return;
    }

    UIUserNotificationType types = UIUserNotificationTypeNone;
    if (permissions) {
        if ([RCTConvert BOOL:permissions[@"alert"]]) {
            types |= UIUserNotificationTypeAlert;
        }
        if ([RCTConvert BOOL:permissions[@"badge"]]) {
            types |= UIUserNotificationTypeBadge;
        }
        if ([RCTConvert BOOL:permissions[@"sound"]]) {
            types |= UIUserNotificationTypeSound;
        }
    } else {
        types = UIUserNotificationTypeAlert | UIUserNotificationTypeBadge | UIUserNotificationTypeSound;
    }

    UIApplication *app = RCTSharedApplication();
    if ([app respondsToSelector:@selector(registerUserNotificationSettings:)]) {
        UIUserNotificationSettings *notificationSettings =
        [UIUserNotificationSettings settingsForTypes:(NSUInteger)types categories:nil];
        [app registerUserNotificationSettings:notificationSettings];
        [app registerForRemoteNotifications];
    } else {
        [app registerForRemoteNotificationTypes:(NSUInteger)types];
    }
}

RCT_REMAP_METHOD(getDeviceState,
                getDeviceStateResolver:(RCTPromiseResolveBlock)resolve
                rejecter:(RCTPromiseRejectBlock)reject) {
    OSDeviceState *deviceState = [OneSignal getDeviceState];

    if (deviceState) {
        resolve([deviceState jsonRepresentation]);
    } else {
        NSError * error = nil;
        NSString * message = @"Could not get OneSignal device state";
        reject(@"no_value", message, error);
    }
}

RCT_EXPORT_METHOD(setNotificationOpenedHandler) {
    [OneSignal setNotificationOpenedHandler:^(OSNotificationOpenedResult *result) {
        [RCTOneSignalEventEmitter sendEventWithName:@"OneSignal-remoteNotificationOpened" withBody:[result jsonRepresentation]];
    }];
}

RCT_EXPORT_METHOD(setNotificationWillShowInForegroundHandler) {
    __weak RCTOneSignalEventEmitter *weakSelf = self;
    [OneSignal setNotificationWillShowInForegroundHandler:^(OSNotification *notif, OSNotificationDisplayResponse completion) {
        RCTOneSignalEventEmitter *strongSelf = weakSelf;
        if(!strongSelf) {
            return;
        }
        strongSelf->_receivedNotificationCache[notif.notificationId] = notif;
        strongSelf->_notificationCompletionCache[notif.notificationId] = completion;
        [RCTOneSignalEventEmitter sendEventWithName:@"OneSignal-notificationWillShowInForeground" withBody:[notif jsonRepresentation]];
    }];
}

RCT_EXPORT_METHOD(completeNotificationEvent:(NSString*)notificationId displayOption:(BOOL)shouldDisplay) {
    OSNotificationDisplayResponse completion = _notificationCompletionCache[notificationId];
    if (!completion) {
        [OneSignal onesignalLog:ONE_S_LL_ERROR message:[NSString stringWithFormat:@"OneSignal (objc): could not find notification completion block with id: %@", notificationId]];
        return;
    }

    if (shouldDisplay) {
        OSNotification *notif = _receivedNotificationCache[notificationId];
        dispatch_async(dispatch_get_main_queue(), ^{
            completion(notif);
        });
    } else {
        completion(nil);
    }

    [_notificationCompletionCache removeObjectForKey:notificationId];
    [_receivedNotificationCache removeObjectForKey:notificationId];
}

RCT_EXPORT_METHOD(setEmail:(NSString *)email withAuthHash:(NSString *)authHash withResponse:(RCTResponseSenderBlock)callback) {
    // Auth hash token created on server and sent to client.
    [OneSignal setEmail:email withEmailAuthHashToken:authHash withSuccess:^{
        callback(@[]);
    } withFailure:^(NSError *error) {
        callback(@[error.userInfo[@"error"] ?: error.localizedDescription]);
    }];
}

RCT_EXPORT_METHOD(logoutEmail:(RCTResponseSenderBlock)callback) {
    [OneSignal logoutEmailWithSuccess:^{
        callback(@[]);
    } withFailure:^(NSError *error) {
        callback(@[error.userInfo[@"error"] ?: error.localizedDescription]);
    }];
}

RCT_EXPORT_METHOD(promptForPushNotificationsWithUserResponse:(RCTResponseSenderBlock)callback) {
    [OneSignal promptForPushNotificationsWithUserResponse:^(BOOL accepted) {
        [OneSignal onesignalLog:ONE_S_LL_VERBOSE message:@"Prompt For Push Notifications Success"];
        callback(@[@(accepted)]);
    }];
}

RCT_EXPORT_METHOD(sendTag:(NSString *)key value:(NSString*)value) {
    [OneSignal sendTag:key value:value];
}

RCT_EXPORT_METHOD(sendTags:(NSDictionary *)properties) {
    [OneSignal sendTags:properties onSuccess:^(NSDictionary *sucess) {
        [OneSignal onesignalLog:ONE_S_LL_VERBOSE message:@"Send Tags Success"];
    } onFailure:^(NSError *error) {
        [OneSignal onesignalLog:ONE_S_LL_ERROR message:[NSString stringWithFormat:@"Send Tags Failure With Error: %@", error]];
    }];}

RCT_EXPORT_METHOD(getTags:(RCTResponseSenderBlock)callback) {
    [OneSignal getTags:^(NSDictionary *tags) {
        [OneSignal onesignalLog:ONE_S_LL_VERBOSE message:@"Get Tags Success"];
        callback(@[tags]);
    } onFailure:^(NSError *error) {
        [OneSignal onesignalLog:ONE_S_LL_VERBOSE message:[NSString stringWithFormat:@"Get Tags Failure with error: %@", error]];
        callback(@[error]);
    }];
}

RCT_EXPORT_METHOD(setLocationShared:(BOOL)shared) {
    [OneSignal setLocationShared:shared];
}

RCT_EXPORT_METHOD(deleteTags:(NSArray *)keys) {
    [OneSignal deleteTags:keys];
}

RCT_EXPORT_METHOD(disablePush:(BOOL)disabled) {
    [OneSignal disablePush:disabled];
}

RCT_EXPORT_METHOD(promptLocation) {
    [OneSignal promptLocation];
}

RCT_EXPORT_METHOD(postNotification:(NSString *)jsonObjectString successCallback:(RCTResponseSenderBlock)successCallback failureCallback:(RCTResponseSenderBlock)failureCallback) {
    if (!successCallback || !failureCallback) {
        [OneSignal onesignalLog:ONE_S_LL_VERBOSE message:@"postNotification must contain success & failure callbacks"];
        return;
    }
    [OneSignal postNotificationWithJsonString:jsonObjectString onSuccess:^(NSDictionary *success) {
        [OneSignal onesignalLog:ONE_S_LL_VERBOSE message:@"Successfully sent notification."];
        successCallback(@[success]);
    } onFailure:^(NSError *error) {
        [OneSignal onesignalLog:ONE_S_LL_ERROR message:[NSString stringWithFormat:@"Notification Send Failure with Error: %@", error]];
        failureCallback(@[error.userInfo[@"error"] ?: error.localizedDescription]);
    }];
}

RCT_EXPORT_METHOD(setLogLevel:(int)logLevel visualLogLevel:(int)visualLogLevel) {
    [OneSignal setLogLevel:logLevel visualLevel:visualLogLevel];
}

RCT_EXPORT_METHOD(setExternalUserId:(NSString *)externalId) {
    [OneSignal setExternalUserId:externalId];
}

<<<<<<< HEAD
RCT_EXPORT_METHOD(setExternalUserId:(NSString*)externalId withCompletion:(RCTResponseSenderBlock)callback) {
    [OneSignal setExternalUserId:externalId withSuccess:^(NSDictionary* results) {
        [OneSignal onesignalLog:ONE_S_LL_VERBOSE message:@"Set external user id complete"];
        if (callback) {
            callback(@[results]);
        }
    } withFailure:^(NSError *error) {
        [OneSignal onesignalLog:ONE_S_LL_VERBOSE message:[NSString stringWithFormat:@"OneSignal setExternalUserId error: %@", error]];
        callback(@[error.userInfo[@"error"] ?: error.localizedDescription]);
=======
RCT_EXPORT_METHOD(setExternalUserId:(NSString*)externalId withAuthHash:(NSString *)authHash withResponse:(RCTResponseSenderBlock)callback) {
    [OneSignal setExternalUserId:externalId withExternalIdAuthHashToken:authHash withSuccess:^(NSDictionary* results) {
        [OneSignal onesignal_Log:ONE_S_LL_VERBOSE message:@"Set external user id complete"];
        if (callback) {
            callback(@[results]);
        }
    } withFailure: ^(NSError* error) {
        [OneSignal onesignal_Log:ONE_S_LL_VERBOSE message:[NSString stringWithFormat:@"Set external user id Failure with error: %@", error]];
        if (callback) {
            callback(@[error]);
        }
>>>>>>> ebcadbd3
    }];
}

RCT_EXPORT_METHOD(removeExternalUserId) {
    [OneSignal removeExternalUserId];
}

RCT_EXPORT_METHOD(removeExternalUserId:(RCTResponseSenderBlock)callback) {
    [OneSignal removeExternalUserId:^(NSDictionary* results) {
        [OneSignal onesignalLog:ONE_S_LL_VERBOSE message:@"Remove external user id complete"];
        if (callback) {
            callback(@[results]);
        }
    } withFailure:^(NSError *error) {
        [OneSignal onesignalLog:ONE_S_LL_VERBOSE message:[NSString stringWithFormat:@"OneSignal removeExternalUserId error: %@", error]];
        callback(@[error.userInfo[@"error"] ?: error.localizedDescription]);
    }];
}

/*
 * In-App Messaging
 */

RCT_EXPORT_METHOD(addTriggers:(NSDictionary *)triggers) {
    [OneSignal addTriggers:triggers];
}

RCT_EXPORT_METHOD(removeTriggersForKeys:(NSArray *)keys) {
    [OneSignal removeTriggersForKeys:keys];
}

RCT_EXPORT_METHOD(removeTriggerForKey:(NSString *)key) {
    [OneSignal removeTriggerForKey:key];
}

RCT_REMAP_METHOD(getTriggerValueForKey,
                key:(NSString *)key
                getTriggerValueForKeyResolver:(RCTPromiseResolveBlock)resolve
                rejecter:(RCTPromiseRejectBlock)reject) {

    NSString *val = [OneSignal getTriggerValueForKey:key];

    if (val) {
        resolve(val);
    } else {
        NSError * error = nil;
        NSString * message = [NSString stringWithFormat:@"There was no value for the key: %@", key];
        reject(@"no_value", message, error);
    }
}

RCT_EXPORT_METHOD(pauseInAppMessages:(BOOL)pause) {
    [OneSignal pauseInAppMessages:pause];
}

RCT_EXPORT_METHOD(setInAppMessageClickHandler) {
    [OneSignal setInAppMessageClickHandler:^(OSInAppMessageAction *action) {
        [RCTOneSignalEventEmitter sendEventWithName:@"OneSignal-inAppMessageClicked" withBody:[action jsonRepresentation]];
    }];
}

RCT_EXPORT_METHOD(initInAppMessageClickHandlerParams) {
    // iOS Stub
}

/*
 * Outcomes
 */
RCT_EXPORT_METHOD(sendOutcome:(NSString *)name :(RCTResponseSenderBlock)callback) {
    [OneSignal sendOutcome:name onSuccess:^(OSOutcomeEvent *outcome){
        callback(@[[outcome jsonRepresentation]]);
    }];
}

RCT_EXPORT_METHOD(sendUniqueOutcome:(NSString *)name :(RCTResponseSenderBlock)callback) {
    [OneSignal sendUniqueOutcome:name onSuccess:^(OSOutcomeEvent *outcome){
        callback(@[[outcome jsonRepresentation]]);
    }];
}

RCT_EXPORT_METHOD(sendOutcomeWithValue:(NSString *)name :(NSNumber * _Nonnull)value :(RCTResponseSenderBlock)callback) {
    [OneSignal sendOutcomeWithValue:name value:value onSuccess:^(OSOutcomeEvent *outcome){
        callback(@[[outcome jsonRepresentation]]);
    }];
}

@end<|MERGE_RESOLUTION|>--- conflicted
+++ resolved
@@ -308,29 +308,17 @@
     [OneSignal setExternalUserId:externalId];
 }
 
-<<<<<<< HEAD
-RCT_EXPORT_METHOD(setExternalUserId:(NSString*)externalId withCompletion:(RCTResponseSenderBlock)callback) {
-    [OneSignal setExternalUserId:externalId withSuccess:^(NSDictionary* results) {
+RCT_EXPORT_METHOD(setExternalUserId:(NSString*)externalId withAuthHash:(NSString *)authHash withCompletion:(RCTResponseSenderBlock)callback) {
+    [OneSignal setExternalUserId:externalId withExternalIdAuthHashToken:authHash withSuccess:^(NSDictionary* results) {
         [OneSignal onesignalLog:ONE_S_LL_VERBOSE message:@"Set external user id complete"];
         if (callback) {
             callback(@[results]);
         }
     } withFailure:^(NSError *error) {
         [OneSignal onesignalLog:ONE_S_LL_VERBOSE message:[NSString stringWithFormat:@"OneSignal setExternalUserId error: %@", error]];
-        callback(@[error.userInfo[@"error"] ?: error.localizedDescription]);
-=======
-RCT_EXPORT_METHOD(setExternalUserId:(NSString*)externalId withAuthHash:(NSString *)authHash withResponse:(RCTResponseSenderBlock)callback) {
-    [OneSignal setExternalUserId:externalId withExternalIdAuthHashToken:authHash withSuccess:^(NSDictionary* results) {
-        [OneSignal onesignal_Log:ONE_S_LL_VERBOSE message:@"Set external user id complete"];
         if (callback) {
-            callback(@[results]);
-        }
-    } withFailure: ^(NSError* error) {
-        [OneSignal onesignal_Log:ONE_S_LL_VERBOSE message:[NSString stringWithFormat:@"Set external user id Failure with error: %@", error]];
-        if (callback) {
-            callback(@[error]);
-        }
->>>>>>> ebcadbd3
+            callback(@[error.userInfo[@"error"] ?: error.localizedDescription]);
+        }
     }];
 }
 
